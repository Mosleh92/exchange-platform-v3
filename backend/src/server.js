<<<<<<< HEAD
const express = require('express');
const cors = require('cors');
const helmet = require('helmet');
const compression = require('compression');
const mongoose = require('mongoose');
const { createServer } = require('http');
const { Server } = require('socket.io');
const { requestLogger, errorLogger } = require('./utils/logger');
const { authLimiter, apiLimiter, tenantLimiter } = require('./middleware/rate-limit');
const { validate } = require('./middleware/validation');
const { csrfProtection, csrfErrorHandler, generateToken } = require('./middleware/csrf');
const { sessionMiddleware, sessionErrorHandler, cleanupSession } = require('./middleware/session');
const xssClean = require('xss-clean'); // Added xss-clean
const swaggerUi = require('swagger-ui-express');
const swaggerJSDoc = require('swagger-jsdoc');
require('dotenv').config();

// Import configurations and middleware
const databaseConfig = require('./config/database');
const authMiddleware = require('./middleware/auth'); // Changed import
const QueryEnforcementMiddleware = require('./middleware/queryEnforcement');

// Import controllers
const authController = require('./controllers/auth.controller');
const partnerController = require('./controllers/partner.controller');
const transactionController = require('./controllers/transaction.controller');
const rateController = require('./controllers/rate.controller');
const customerController = require('./controllers/customer.controller');
const dashboardController = require('./controllers/dashboard.controller');
const paymentController = require('./controllers/payment.controller');
const debtController = require('./controllers/debt.controller');
const exchangeAccountController = require('./controllers/exchangeAccount.controller');
const interBranchTransferController = require('./controllers/interBranchTransfer.controller');

// Import validation rules
const ValidationRules = require('./utils/validation');

// Import routes
const authRoutes = require('./routes/auth.routes');
const userRoutes = require('./routes/users');
const customerRoutes = require('./routes/customers');
const accountRoutes = require('./routes/accounts');
const transactionRoutes = require('./routes/transactions');
const remittanceRoutes = require('./routes/remittance');
const exchangeRateRoutes = require('./routes/exchangeRate');
const paymentRoutes = require('./routes/payment.routes');
const debtRoutes = require('./routes/debt.routes');
const currencyTransactionRoutes = require('./routes/currencyTransaction.routes');
const p2pRoutes = require('./routes/p2p.routes');
const customerBankingRoutes = require('./routes/customerBanking.routes');
const receiptRoutes = require('./routes/receipt.routes');
const tenantSettingsRoutes = require('./routes/tenantSettings.routes');
const superAdminRoutes = require('./routes/superAdmin');
const salesPlanRoutes = require('./routes/salesPlan.routes');
const holdingRoutes = require('./routes/holding.routes');
const dashboardRoutes = require('./routes/dashboard.routes');
const documentsRoutes = require('./routes/documents');
const reportViolationRoutes = require('./routes/reportViolation');

const swaggerDefinition = {
  openapi: '3.0.0',
  info: {
    title: 'Exchange Platform API',
    version: '1.0.0',
    description: 'مستندات خودکار API پلتفرم صرافی'
  },
  servers: [
    { url: 'http://localhost:5000', description: 'Local server' }
  ]
};

const options = {
  swaggerDefinition,
  apis: ['./src/routes/*.js', './src/controllers/*.js'], // مسیر فایل‌های روت و کنترلر
};
const swaggerSpec = swaggerJSDoc(options);

class ExchangePlatformServer {
    constructor() {
        this.app = express();
        this.port = process.env.PORT || 5000;
        this.server = createServer(this.app);
        this.io = new Server(this.server, {
            cors: {
                origin: process.env.FRONTEND_URL || "http://localhost:3000",
                methods: ["GET", "POST"]
            }
        });
        
        this.setupDatabase();
        this.setupMiddleware();
        this.setupRoutes();
        this.setupSocketIO();
        this.setupErrorHandling();
    }

    async setupDatabase() {
        try {
            await databaseConfig.connect();
            console.log('✅ Database connected successfully');
        } catch (error) {
            console.error('❌ Database connection failed:', error);
            process.exit(1);
        }
    }

    setupMiddleware() {
        // Security middleware
        this.app.use(helmet({
            contentSecurityPolicy: {
                directives: {
                    defaultSrc: ["'self'"],
                    styleSrc: ["'self'", "'unsafe-inline'", "https://cdnjs.cloudflare.com", "https://fonts.googleapis.com"],
                    scriptSrc: ["'self'", "https://cdn.tailwindcss.com", "https://cdnjs.cloudflare.com"],
                    imgSrc: ["'self'", "data:", "https:"],
                    connectSrc: ["'self'", "ws:", "wss:"],
                    fontSrc: ["'self'", "https://cdnjs.cloudflare.com", "https://fonts.gstatic.com"],
                },
            },
        }));

        this.app.use(cors({
            origin: process.env.ALLOWED_ORIGINS?.split(',') || ['http://localhost:3000'],
            credentials: true
        }));

        // Performance middleware
        this.app.use(compression());

        // Logging middleware
        this.app.use(requestLogger);

        // Session middleware
        this.app.use(sessionMiddleware);
        this.app.use(sessionErrorHandler);

        // CSRF protection
        this.app.use(csrfProtection);
        this.app.use(csrfErrorHandler);
        this.app.use(generateToken);

        // Rate limiting
        this.app.use('/api/auth', authLimiter);
        this.app.use('/api', apiLimiter);
        this.app.use('/api/tenants', tenantLimiter);

        // Body parsing
        this.app.use(express.json({ limit: '10mb' }));
        this.app.use(express.urlencoded({ extended: true, limit: '10mb' }));

        // XSS Protection
        this.app.use(xssClean());

        // Static files
        this.app.use('/uploads', express.static('uploads'));

        // Request logging
        this.app.use((req, res, next) => {
            const timestamp = new Date().toISOString();
            console.log(`${timestamp} - ${req.method} ${req.path} - IP: ${req.ip}`);
            next();
        });

        // Language middleware
        this.app.use((req, res, next) => {
            const lang = req.headers['accept-language'] || 'fa';
            const i18n = require('./utils/i18n');
            i18n.setLanguage(lang.startsWith('en') ? 'en' : 'fa');
            req.i18n = i18n;
            next();
        });

        this.app.use('/api-docs', swaggerUi.serve, swaggerUi.setup(swaggerSpec));
    }

    setupRoutes() {
        // Health check
        this.app.get('/health', (req, res) => {
            res.json({
                success: true,
                message: 'Exchange Platform API is running',
                timestamp: new Date().toISOString(),
                version: '1.0.0',
                uptime: process.uptime()
            });
        });

        // API Info
        this.app.get('/api', (req, res) => {
            res.json({
                success: true,
                message: 'پلتفرم صرافی - API سرویس',
                version: '1.0.0',
                endpoints: {
                    auth: '/api/auth',
                    tenants: '/api/tenants',
                    transactions: '/api/transactions',
                    rates: '/api/rates',
                    customers: '/api/customers',
                    dashboard: '/api/dashboard'
                }
            });
        });

        // Authentication routes
        this.setupAuthRoutes();
        
        // Tenant/Partner management routes
        this.setupTenantRoutes();
        
        // Exchange rates routes
        this.setupRatesRoutes();
        
        // Transaction routes
        this.setupTransactionRoutes();

        // Customer routes
        this.setupCustomerRoutes();

        // Dashboard routes
        this.setupDashboardRoutes();

        // Payment routes
        this.setupPaymentRoutes();

        // Debt routes
        this.setupDebtRoutes();

        // Exchange Account routes
        this.setupExchangeAccountRoutes();

        // Inter-Branch Transfer routes
        this.setupInterBranchTransferRoutes();

        // Holding routes
        this.app.use('/api/holding', holdingRoutes);

        // Query enforcement middleware for tenant isolation
        this.app.use('/api', QueryEnforcementMiddleware.enforceTenantIsolation());
        this.app.use('/api', QueryEnforcementMiddleware.validateTenantAccess());

        // Routes
        this.app.use('/api/auth', authRoutes);
        this.app.use('/api/users', userRoutes);
        this.app.use('/api/customers', customerRoutes);
        this.app.use('/api/accounts', accountRoutes);
        this.app.use('/api/transactions', transactionRoutes);
        this.app.use('/api/remittances', remittanceRoutes);
        this.app.use('/api/exchange-rates', exchangeRateRoutes);
        this.app.use('/api/payments', paymentRoutes);
        this.app.use('/api/debts', debtRoutes);
        this.app.use('/api/currency-transactions', currencyTransactionRoutes);
        this.app.use('/api/p2p', p2pRoutes);
        this.app.use('/api/customer-banking', customerBankingRoutes);
        this.app.use('/api/receipts', receiptRoutes);
        this.app.use('/api/tenant-settings', tenantSettingsRoutes);
        this.app.use('/api/super-admin', superAdminRoutes);
        this.app.use('/api/super-admin/sales-plans', salesPlanRoutes);
        this.app.use('/api/dashboard', dashboardRoutes);
        this.app.use('/api/documents', documentsRoutes);
        this.app.use('/api/report-violations', reportViolationRoutes);
        this.app.use('/api/reports', require('./routes/report'));
        this.app.use('/api/plans', require('./routes/plan.routes'));
        this.app.use('/api/subscriptions', require('./routes/subscription.routes'));
        this.app.use('/api/invoices', require('./routes/invoice.routes'));

        // 404 handler
        this.app.use('*', (req, res) => {
            res.status(404).json({
                success: false,
                message: 'API endpoint یافت نشد',
                path: req.originalUrl
            });
        });
    }

    setupAuthRoutes() {
        const authRouter = express.Router();

        // Login
        authRouter.post('/login', 
            ValidationRules.loginValidation(),
            authController.login
        );

        // Register
        authRouter.post('/register',
            ValidationRules.registerValidation(),
            authController.register
        );

        // Logout
        authRouter.post('/logout',
            authMiddleware.auth, // Corrected
            authController.logout
        );

        // Validate token
        authRouter.post('/validate',
            authMiddleware.auth, // Corrected
            authController.validateToken
        );

        // Refresh token
        authRouter.post('/refresh',
            authController.refreshToken
        );

        // Change password
        authRouter.put('/change-password',
            authMiddleware.auth, // Corrected
            ValidationRules.changePasswordValidation(),
            authController.changePassword
        );

        // Forgot password
        authRouter.post('/forgot-password',
            ValidationRules.forgotPasswordValidation(),
            authController.forgotPassword
        );

        // Reset password
        authRouter.post('/reset-password',
            ValidationRules.resetPasswordValidation(),
            authController.resetPassword
        );

        // Get profile
        authRouter.get('/profile',
            authMiddleware.auth, // Corrected
            authController.getProfile
        );

        // Update profile
        authRouter.put('/profile',
            authMiddleware.auth, // Corrected
            ValidationRules.updateProfileValidation(),
            authController.updateProfile
        );

        this.app.use('/api/auth', authRouter);
    }

    setupTenantRoutes() {
        const tenantRouter = express.Router();

        // Apply authentication to all tenant routes
        tenantRouter.use(authMiddleware.auth); // Corrected
        tenantRouter.use(authMiddleware.tenantAccess); // Corrected, assuming tenantIsolation was tenantAccess

        // Get all tenants (super admin only)
        tenantRouter.get('/',
            authMiddleware.authorize(['superAdmin']),
            partnerController.getAllPartners
        );

        // Create new tenant (super admin only)
        tenantRouter.post('/',
            authMiddleware.authorize(['superAdmin']),
            ValidationRules.tenantValidation(),
            partnerController.createPartner
        );

        // Get current tenant
        tenantRouter.get('/current',
            partnerController.getCurrentTenant
        );

        // Get tenant by ID
        tenantRouter.get('/:tenantId',
            authMiddleware.authorize(['superAdmin', 'tenantAdmin']),
            partnerController.getPartnerById
        );

        // Update tenant
        tenantRouter.put('/:tenantId',
            authMiddleware.authorize(['superAdmin']),
            ValidationRules.tenantUpdateValidation(),
            partnerController.updatePartner
        );

        // Delete tenant
        tenantRouter.delete('/:tenantId',
            authMiddleware.authorize(['superAdmin']),
            partnerController.deletePartner
        );

        // Get tenant branches
        tenantRouter.get('/:tenantId/branches',
            authMiddleware.authorize(['superAdmin', 'tenantAdmin', 'branchManager']),
            partnerController.getTenantBranches
        );

        // Create branch
        tenantRouter.post('/:tenantId/branches',
            authMiddleware.authorize(['superAdmin', 'tenantAdmin']),
            ValidationRules.branchValidation(),
            partnerController.createBranch
        );

        // Update branch
        tenantRouter.put('/:tenantId/branches/:branchId',
            authMiddleware.authorize(['superAdmin', 'tenantAdmin']),
            ValidationRules.branchUpdateValidation(),
            partnerController.updateBranch
        );

        // Delete branch
        tenantRouter.delete('/:tenantId/branches/:branchId',
            authMiddleware.authorize(['superAdmin', 'tenantAdmin']),
            partnerController.deleteBranch
        );

        this.app.use('/api/tenants', tenantRouter);
    }

    setupRatesRoutes() {
        const rateRouter = express.Router();

        // Apply authentication to all rate routes
        rateRouter.use(authMiddleware.auth); // Corrected
        rateRouter.use(authMiddleware.tenantAccess); // Corrected

        // Get all rates
        rateRouter.get('/',
            rateController.getAllRates
        );

        // Create new rate
        rateRouter.post('/',
            authMiddleware.authorize(['superAdmin', 'tenantAdmin']),
            ValidationRules.rateValidation(),
            rateController.createRate
        );

        // Get rate by ID
        rateRouter.get('/:rateId',
            rateController.getRateById
        );

        // Update rate
        rateRouter.put('/:rateId',
            authMiddleware.authorize(['superAdmin', 'tenantAdmin']),
            ValidationRules.rateUpdateValidation(),
            rateController.updateRate
        );

        // Delete rate
        rateRouter.delete('/:rateId',
            authMiddleware.authorize(['superAdmin', 'tenantAdmin']),
            rateController.deleteRate
        );

        // Get live rates
        rateRouter.get('/live/current',
            rateController.getLiveRates
        );

        // Update rates from market
        rateRouter.post('/update-from-market',
            authMiddleware.authorize(['superAdmin', 'tenantAdmin']),
            rateController.updateFromMarket
        );

        // Calculate exchange
        rateRouter.post('/calculate',
            ValidationRules.calculateValidation(),
            rateController.calculateExchange
        );

        this.app.use('/api/rates', rateRouter);
    }

    setupTransactionRoutes() {
        const transactionRouter = express.Router();

        // Apply authentication to all transaction routes
        transactionRouter.use(authMiddleware.auth); // Corrected
        transactionRouter.use(authMiddleware.tenantAccess); // Corrected

        // Get all transactions
        transactionRouter.get('/',
            transactionController.getAllTransactions
        );

        // Create new transaction
        transactionRouter.post('/',
            ValidationRules.transactionValidation(),
            transactionController.createTransaction
        );

        // Get transaction by ID
        transactionRouter.get('/:transactionId',
            transactionController.getTransactionById
        );

        // Update transaction
        transactionRouter.put('/:transactionId',
            authMiddleware.authorize(['superAdmin', 'tenantAdmin', 'branchManager']),
            ValidationRules.transactionUpdateValidation(),
            transactionController.updateTransaction
        );

        // Delete transaction
        transactionRouter.delete('/:transactionId',
            authMiddleware.authorize(['superAdmin', 'tenantAdmin']),
            transactionController.deleteTransaction
        );

        // Approve transaction
        transactionRouter.post('/:transactionId/approve',
            authMiddleware.authorize(['superAdmin', 'tenantAdmin', 'branchManager']),
            transactionController.approveTransaction
        );

        // Reject transaction
        transactionRouter.post('/:transactionId/reject',
            authMiddleware.authorize(['superAdmin', 'tenantAdmin', 'branchManager']),
            transactionController.rejectTransaction
        );

        // Calculate exchange
        transactionRouter.post('/calculate',
            ValidationRules.calculateValidation(),
            transactionController.calculateExchange
        );

        // Get transaction history
        transactionRouter.get('/history',
            transactionController.getTransactionHistory
        );

        this.app.use('/api/transactions', transactionRouter);
    }

    setupCustomerRoutes() {
        const customerRouter = express.Router();

        // Apply authentication to all customer routes
        customerRouter.use(authMiddleware.auth); // Corrected
        customerRouter.use(authMiddleware.tenantAccess); // Corrected

        // Get all customers
        customerRouter.get('/',
            customerController.getAllCustomers
        );

        // Create new customer
        customerRouter.post('/',
            ValidationRules.customerValidation(),
            customerController.createCustomer
        );

        // Get customer by ID
        customerRouter.get('/:customerId',
            customerController.getCustomerById
        );

        // Update customer
        customerRouter.put('/:customerId',
            ValidationRules.customerUpdateValidation(),
            customerController.updateCustomer
        );

        // Delete customer
        customerRouter.delete('/:customerId',
            authMiddleware.authorize(['superAdmin', 'tenantAdmin']),
            customerController.deleteCustomer
        );

        // Get customer accounts
        customerRouter.get('/:customerId/accounts',
            customerController.getCustomerAccounts
        );

        // Get customer transactions
        customerRouter.get('/:customerId/transactions',
            customerController.getCustomerTransactions
        );

        this.app.use('/api/customers', customerRouter);
    }

    setupDashboardRoutes() {
        const dashboardRouter = express.Router();

        // Apply authentication to all dashboard routes
        dashboardRouter.use(authMiddleware.auth); // Corrected
        dashboardRouter.use(authMiddleware.tenantAccess); // Corrected

        // Get dashboard stats
        dashboardRouter.get('/stats',
            dashboardController.getStats
        );

        // Get recent transactions
        dashboardRouter.get('/recent-transactions',
            dashboardController.getRecentTransactions
        );

        // Get chart data
        dashboardRouter.get('/chart-data',
            dashboardController.getChartData
        );

        // Get notifications
        dashboardRouter.get('/notifications',
            dashboardController.getNotifications
        );

        this.app.use('/api/dashboard', dashboardRouter);
    }

    setupPaymentRoutes() {
        const paymentRouter = express.Router();

        // Apply authentication to all payment routes
        paymentRouter.use(authMiddleware.auth); // Corrected
        paymentRouter.use(authMiddleware.tenantAccess); // Corrected

        // Get all payments
        paymentRouter.get('/',
            paymentController.getAllPayments
        );

        // Create new payment
        paymentRouter.post('/',
            ValidationRules.paymentValidation(),
            paymentController.createPayment
        );

        // Upload receipt
        paymentRouter.post('/:paymentId/receipt',
            paymentController.uploadReceipt
        );

        // Verify payment
        paymentRouter.post('/:paymentId/verify',
            authMiddleware.authorize(['superAdmin', 'tenantAdmin', 'branchManager']),
            paymentController.verifyPayment
        );

        // Reject payment
        paymentRouter.post('/:paymentId/reject',
            authMiddleware.authorize(['superAdmin', 'tenantAdmin', 'branchManager']),
            paymentController.rejectPayment
        );

        // Get payment by ID
        paymentRouter.get('/:paymentId',
            paymentController.getPaymentById
        );

        // Get payment statistics
        paymentRouter.get('/stats/summary',
            paymentController.getPaymentStats
        );

        // Get pending payments
        paymentRouter.get('/pending/list',
            paymentController.getPendingPayments
        );

        this.app.use('/api/payments', paymentRouter);
    }

    setupDebtRoutes() {
        const debtRouter = express.Router();

        // Apply authentication to all debt routes
        debtRouter.use(authMiddleware.auth); // Corrected
        debtRouter.use(authMiddleware.tenantAccess); // Corrected

        // Get all debts
        debtRouter.get('/',
            debtController.getAllDebts
        );

        // Create new debt
        debtRouter.post('/',
            ValidationRules.debtValidation(),
            debtController.createDebt
        );

        // Get debt by ID
        debtRouter.get('/:debtId',
            debtController.getDebtById
        );

        // Update debt
        debtRouter.put('/:debtId',
            authMiddleware.authorize(['superAdmin', 'tenantAdmin', 'branchManager']),
            debtController.updateDebt
        );

        // Add payment to debt
        debtRouter.post('/:debtId/payment',
            debtController.addPayment
        );

        // Send notification
        debtRouter.post('/:debtId/notification',
            authMiddleware.authorize(['superAdmin', 'tenantAdmin', 'branchManager']),
            debtController.sendNotification
        );

        // Settle debt
        debtRouter.post('/:debtId/settle',
            authMiddleware.authorize(['superAdmin', 'tenantAdmin', 'branchManager']),
            debtController.settleDebt
        );

        // Write off debt
        debtRouter.post('/:debtId/write-off',
            authMiddleware.authorize(['superAdmin', 'tenantAdmin']),
            debtController.writeOffDebt
        );

        // Get overdue debts
        debtRouter.get('/overdue/list',
            debtController.getOverdueDebts
        );

        // Get debt statistics
        debtRouter.get('/stats/summary',
            debtController.getDebtStats
        );

        this.app.use('/api/debts', debtRouter);
    }

    setupExchangeAccountRoutes() {
        const accountRouter = express.Router();

        // Apply authentication to all account routes
        accountRouter.use(authMiddleware.auth); // Corrected
        accountRouter.use(authMiddleware.tenantAccess); // Corrected

        // Get all accounts
        accountRouter.get('/',
            accountRouter.getAllAccounts
        );

        // Create new account
        accountRouter.post('/',
            ValidationRules.exchangeAccountValidation(),
            accountRouter.createAccount
        );

        // Get account by ID
        accountRouter.get('/:accountId',
            accountRouter.getAccountById
        );

        // Get account by number
        accountRouter.get('/number/:accountNumber',
            accountRouter.getAccountByNumber
        );

        // Update account
        accountRouter.put('/:accountId',
            authMiddleware.authorize(['superAdmin', 'tenantAdmin', 'branchManager']),
            accountRouter.updateAccount
        );

        // Deposit to account
        accountRouter.post('/:accountId/deposit',
            accountRouter.deposit
        );

        // Withdraw from account
        accountRouter.post('/:accountId/withdraw',
            accountRouter.withdraw
        );

        // Calculate interest
        accountRouter.post('/:accountId/calculate-interest',
            authMiddleware.authorize(['superAdmin', 'tenantAdmin', 'branchManager']),
            accountRouter.calculateInterest
        );

        // Close account
        accountRouter.post('/:accountId/close',
            authMiddleware.authorize(['superAdmin', 'tenantAdmin']),
            accountRouter.closeAccount
        );

        // Get customer accounts
        accountRouter.get('/customer/:customerId',
            accountRouter.getCustomerAccounts
        );

        // Get account statistics
        accountRouter.get('/stats/summary',
            accountRouter.getAccountStats
        );

        this.app.use('/api/accounts', accountRouter);
    }

    setupInterBranchTransferRoutes() {
        const transferRouter = express.Router();

        // Apply authentication to all transfer routes
        transferRouter.use(authMiddleware.auth); // Corrected
        transferRouter.use(authMiddleware.tenantAccess); // Corrected

        // Get all transfers
        transferRouter.get('/',
            transferRouter.getAllTransfers
        );

        // Create new transfer
        transferRouter.post('/',
            ValidationRules.interBranchTransferValidation(),
            transferRouter.createTransfer
        );

        // Get transfer by ID
        transferRouter.get('/:transferId',
            transferRouter.getTransferById
        );

        // Approve transfer
        transferRouter.post('/:transferId/approve',
            authMiddleware.authorize(['superAdmin', 'tenantAdmin', 'branchManager']),
            transferRouter.approveTransfer
        );

        // Reject transfer
        transferRouter.post('/:transferId/reject',
            authMiddleware.authorize(['superAdmin', 'tenantAdmin', 'branchManager']),
            transferRouter.rejectTransfer
        );

        // Verify transfer
        transferRouter.post('/:transferId/verify',
            transferRouter.verifyTransfer
        );

        // Complete transfer
        transferRouter.post('/:transferId/complete',
            transferRouter.completeTransfer
        );

        // Cancel transfer
        transferRouter.post('/:transferId/cancel',
            authMiddleware.authorize(['superAdmin', 'tenantAdmin', 'branchManager']),
            transferRouter.cancelTransfer
        );

        // Get pending transfers
        transferRouter.get('/pending/list',
            transferRouter.getPendingTransfers
        );

        // Get transfers by status
        transferRouter.get('/status/:status',
            transferRouter.getTransfersByStatus
        );

        // Get transfer statistics
        transferRouter.get('/stats/summary',
            transferRouter.getTransferStats
        );

        this.app.use('/api/transfers', transferRouter);
    }

    setupSocketIO() {
        this.io.on('connection', (socket) => {
            console.log('Client connected:', socket.id);

            // Join tenant room
            socket.on('join-tenant', (tenantId) => {
                socket.join(`tenant-${tenantId}`);
                console.log(`Client ${socket.id} joined tenant ${tenantId}`);
            });

            // Handle rate updates
            socket.on('rate-update', (data) => {
                socket.broadcast.to(`tenant-${data.tenantId}`).emit('rate-updated', data);
            });

            // Handle transaction updates
            socket.on('transaction-update', (data) => {
                socket.broadcast.to(`tenant-${data.tenantId}`).emit('transaction-updated', data);
            });

            // Handle notifications
            socket.on('notification', (data) => {
                socket.broadcast.to(`tenant-${data.tenantId}`).emit('new-notification', data);
            });

            socket.on('disconnect', () => {
                console.log('Client disconnected:', socket.id);
            });
        });
    }

    setupErrorHandling() {
        // Query enforcement cleanup
        this.app.use(QueryEnforcementMiddleware.cleanup);
        
        // Error handling middleware
        this.app.use((error, req, res, next) => {
            errorLogger(error, req, res, next);

            // Handle mongoose validation errors
            if (error.name === 'ValidationError') {
                const errors = Object.values(error.errors).map(err => err.message);
                return res.status(400).json({
                    success: false,
                    message: 'خطا در اعتبارسنجی داده‌ها',
                    errors: errors
                });
            }

            // Handle mongoose duplicate key errors
            if (error.code === 11000) {
                const field = Object.keys(error.keyValue)[0];
                return res.status(400).json({
                    success: false,
                    message: `${field} تکراری است`
                });
            }

            // Handle JWT errors
            if (error.name === 'JsonWebTokenError') {
                return res.status(401).json({
                    success: false,
                    message: 'توکن نامعتبر است'
                });
            }

            if (error.name === 'TokenExpiredError') {
                return res.status(401).json({
                    success: false,
                    message: 'توکن منقضی شده است'
                });
            }

            // Handle other errors
            const statusCode = error.statusCode || 500;
            const message = error.message || 'خطا در سرور';

            res.status(statusCode).json({
                success: false,
                message: message,
                ...(process.env.NODE_ENV === 'development' && { stack: error.stack })
            });
        });

        // Graceful shutdown
        process.on('SIGTERM', () => {
            console.log('SIGTERM received, shutting down gracefully');
            this.server.close(() => {
                console.log('Process terminated');
                process.exit(0);
            });
        });

        process.on('SIGINT', () => {
            console.log('SIGINT received, shutting down gracefully');
            this.server.close(() => {
                console.log('Process terminated');
                process.exit(0);
            });
        });
    }

    async start() {
        try {
            this.server.listen(this.port, '0.0.0.0', () => {
                console.log(`🚀 Exchange Platform Server running on port ${this.port}`);
                console.log(`📊 Health check: http://0.0.0.0:${this.port}/health`);
                console.log(`🔗 API Documentation: http://0.0.0.0:${this.port}/api`);
            });
        } catch (error) {
            console.error('Failed to start server:', error);
            process.exit(1);
        }
=======
const express = require('express')
const path = require('path')
const cors = require('cors')
const helmet = require('helmet')
const compression = require('compression')
require('dotenv').config()

const app = express()
const PORT = process.env.PORT || 3000

// Security middleware
app.use(helmet({
  contentSecurityPolicy: false,
  crossOriginEmbedderPolicy: false,
}))

// CORS
app.use(cors({
  origin: process.env.FRONTEND_URL || '*',
  credentials: true,
}))

// Compression
app.use(compression())

// Body parsing
app.use(express.json({ limit: '10mb' }))
app.use(express.urlencoded({ extended: true, limit: '10mb' }))

// Request logging
app.use((req, res, next) => {
  console.log(`${new Date().toISOString()} - ${req.method} ${req.path}`)
  next()
})

// Health check endpoint
app.get('/health', (req, res) => {
  res.json({
    status: 'OK',
    message: 'Exchange Platform V3 is running!',
    timestamp: new Date().toISOString(),
    uptime: process.uptime(),
    version: '1.0.0',
    environment: process.env.NODE_ENV || 'production'
  })
})

// API endpoints
app.get('/api/test', (req, res) => {
  res.json({
    message: 'Backend API is working perfectly!',
    timestamp: new Date().toISOString(),
    version: '1.0.0',
    status: 'success'
  })
})

// Mock API endpoints for demo
app.get('/api/status', (req, res) => {
  res.json({
    success: true,
    data: {
      totalUsers: 1234,
      totalTrades: 5678,
      systemStatus: 'operational',
      uptime: process.uptime()
>>>>>>> 453071e1
    }
  })
})

app.post('/api/auth/login', (req, res) => {
  const { email, password } = req.body
  
  // Mock authentication
  if (email && password) {
    res.json({
      success: true,
      message: 'Login successful',
      token: 'mock-jwt-token',
      user: {
        id: 1,
        email: email,
        name: 'Demo User'
      }
    })
  } else {
    res.status(400).json({
      success: false,
      message: 'Email and password required'
    })
  }
})

app.post('/api/auth/register', (req, res) => {
  const { email, password, name } = req.body
  
  if (email && password && name) {
    res.json({
      success: true,
      message: 'Registration successful',
      user: {
        id: 2,
        email: email,
        name: name
      }
    })
  } else {
    res.status(400).json({
      success: false,
      message: 'All fields are required'
    })
  }
})

// Serve static files from frontend build
const frontendPath = path.join(__dirname, 'frontend', 'dist')
app.use(express.static(frontendPath))

// Fallback for React Router (SPA)
app.get('*', (req, res) => {
  const indexPath = path.join(frontendPath, 'index.html')
  
  // Check if index.html exists
  if (require('fs').existsSync(indexPath)) {
    res.sendFile(indexPath)
  } else {
    // Fallback HTML if frontend build doesn't exist
    res.send(`
      <!DOCTYPE html>
      <html lang="en">
      <head>
        <meta charset="UTF-8">
        <meta name="viewport" content="width=device-width, initial-scale=1.0">
        <title>Exchange Platform V3</title>
        <style>
          body {
            font-family: -apple-system, BlinkMacSystemFont, 'Segoe UI', Roboto, sans-serif;
            margin: 0;
            padding: 0;
            background: linear-gradient(135deg, #667eea 0%, #764ba2 100%);
            min-height: 100vh;
            display: flex;
            align-items: center;
            justify-content: center;
          }
          .container {
            background: white;
            padding: 3rem;
            border-radius: 20px;
            box-shadow: 0 20px 40px rgba(0,0,0,0.1);
            text-align: center;
            max-width: 600px;
            margin: 2rem;
          }
          h1 {
            color: #2d3748;
            margin-bottom: 1rem;
            font-size: 2.5rem;
            font-weight: 700;
          }
          .status {
            color: #48bb78;
            font-weight: 600;
            font-size: 1.2rem;
            margin-bottom: 1rem;
          }
          .description {
            color: #4a5568;
            margin-bottom: 2rem;
            line-height: 1.6;
          }
          .links {
            display: flex;
            gap: 1rem;
            justify-content: center;
            flex-wrap: wrap;
            margin-top: 2rem;
          }
          .link {
            background: #4299e1;
            color: white;
            padding: 0.75rem 1.5rem;
            border-radius: 8px;
            text-decoration: none;
            font-weight: 500;
            transition: background 0.3s;
          }
          .link:hover {
            background: #3182ce;
          }
          .features {
            display: grid;
            grid-template-columns: repeat(auto-fit, minmax(200px, 1fr));
            gap: 1.5rem;
            margin-top: 2rem;
          }
          .feature {
            background: #f7fafc;
            padding: 1.5rem;
            border-radius: 10px;
            border-left: 4px solid #4299e1;
          }
          .feature h3 {
            color: #2d3748;
            margin-bottom: 0.5rem;
          }
          .feature p {
            color: #4a5568;
            font-size: 0.9rem;
          }
          .footer {
            margin-top: 2rem;
            padding-top: 2rem;
            border-top: 1px solid #e2e8f0;
            color: #718096;
            font-size: 0.9rem;
          }
        </style>
      </head>
      <body>
        <div class="container">
          <h1>🚀 Exchange Platform V3</h1>
          <div class="status">✅ Successfully Deployed!</div>
          <div class="description">
            A comprehensive multi-tenant exchange platform built with Node.js, React, and MongoDB.
            The system is now running and ready for trading operations.
          </div>
          
          <div class="features">
            <div class="feature">
              <h3>🔐 Secure Trading</h3>
              <p>Advanced security measures with encryption and 2FA</p>
            </div>
            <div class="feature">
              <h3>⚡ Real-time</h3>
              <p>Live market data and instant notifications</p>
            </div>
            <div class="feature">
              <h3>🏢 Multi-tenant</h3>
              <p>Support for multiple organizations</p>
            </div>
            <div class="feature">
              <h3>📱 Responsive</h3>
              <p>Works perfectly on all devices</p>
            </div>
          </div>

          <div class="links">
            <a href="/health" class="link">🩺 Health Check</a>
            <a href="/api/test" class="link">🔧 API Test</a>
            <a href="/api/status" class="link">📊 Status</a>
          </div>

          <div class="footer">
            <p>Version 1.0.0 | Environment: ${process.env.NODE_ENV || 'production'}</p>
            <p>Uptime: ${Math.floor(process.uptime())} seconds</p>
          </div>
        </div>
      </body>
      </html>
    `)
  }
})

// Error handling middleware
app.use((err, req, res, next) => {
  console.error('Error:', err.stack)
  res.status(500).json({
    success: false,
    message: 'Internal server error',
    timestamp: new Date().toISOString()
  })
})

// 404 handler
app.use('*', (req, res) => {
  res.status(404).json({
    success: false,
    message: 'Route not found',
    path: req.originalUrl,
    timestamp: new Date().toISOString()
  })
})

// Start server
app.listen(PORT, '0.0.0.0', () => {
  console.log(`🚀 Exchange Platform V3 running on port ${PORT}`)
  console.log(`📍 Environment: ${process.env.NODE_ENV || 'production'}`)
  console.log(`🌐 Access: http://localhost:${PORT}`)
})

// Graceful shutdown
process.on('SIGTERM', () => {
  console.log('SIGTERM received, shutting down gracefully')
  process.exit(0)
})

process.on('SIGINT', () => {
  console.log('SIGINT received, shutting down gracefully')
  process.exit(0)
})<|MERGE_RESOLUTION|>--- conflicted
+++ resolved
@@ -1,4 +1,3 @@
-<<<<<<< HEAD
 const express = require('express');
 const cors = require('cors');
 const helmet = require('helmet');
@@ -981,7 +980,7 @@
             console.error('Failed to start server:', error);
             process.exit(1);
         }
-=======
+
 const express = require('express')
 const path = require('path')
 const cors = require('cors')
@@ -1048,7 +1047,7 @@
       totalTrades: 5678,
       systemStatus: 'operational',
       uptime: process.uptime()
->>>>>>> 453071e1
+main
     }
   })
 })

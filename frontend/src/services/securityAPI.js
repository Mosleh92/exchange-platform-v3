// frontend/src/services/securityAPI.js
import axios from 'axios';

const API_BASE_URL = import.meta.env.VITE_API_URL || 'http://localhost:3000';

// Create axios instance with default config
const apiClient = axios.create({
    baseURL: `${API_BASE_URL}/api/security`,
    timeout: 30000,
    headers: {
        'Content-Type': 'application/json',
    },
});

// Add auth token to requests
apiClient.interceptors.request.use(
    (config) => {
        const token = localStorage.getItem('authToken');
        if (token) {
            config.headers.Authorization = `Bearer ${token}`;
        }
        return config;
    },
    (error) => {
        return Promise.reject(error);
    }
);

// Handle responses and errors
apiClient.interceptors.response.use(
    (response) => response.data,
    (error) => {
        if (error.response?.status === 401) {
            // Token expired or invalid
            localStorage.removeItem('authToken');
            window.location.href = '/login';
        }
        
        if (error.response?.status === 429) {
            // Rate limit exceeded
            throw new Error('تعداد درخواست‌ها از حد مجاز تجاوز کرده است');
        }

        const message = error.response?.data?.message || 'خطای شبکه رخ داد';
        throw new Error(message);
    }
);

class SecurityAPI {
    // Dashboard
    async getSecurityDashboard() {
        return apiClient.get('/dashboard');
    }

    // Two-Factor Authentication
    async generate2FASecret() {
        return apiClient.post('/2fa/generate-secret');
    }

    async verifyAndEnable2FA(token) {
        return apiClient.post('/2fa/verify-enable', { token });
    }

    async verify2FA(token) {
        return apiClient.post('/2fa/verify', { token });
    }

    async disable2FA(token) {
        return apiClient.post('/2fa/disable', { token });
    }

    async get2FAStatus() {
        return apiClient.get('/2fa/status');
    }

    async regenerateBackupCodes(token) {
        return apiClient.post('/2fa/regenerate-backup-codes', { token });
    }

    // IP Whitelist
    async getIPWhitelist() {
        return apiClient.get('/ip-whitelist');
    }

    async addIPToWhitelist(ip, description = '') {
        return apiClient.post('/ip-whitelist', { ip, description });
    }

    async removeIPFromWhitelist(ip) {
        return apiClient.delete(`/ip-whitelist/${encodeURIComponent(ip)}`);
    }

    // API Keys
    async getAPIKeys() {
        return apiClient.get('/api-keys');
    }

    async generateAPIKey(name, permissions) {
        return apiClient.post('/api-keys', { name, permissions });
    }

    async deleteAPIKey(keyId) {
        return apiClient.delete(`/api-keys/${keyId}`);
    }

    // Digital Signature
    async getDigitalSignatureStatus() {
        return apiClient.get('/digital-signature/status');
    }

    async generateSignatureKeys() {
        return apiClient.post('/digital-signature/generate-keys');
    }

    async revokeSignatureKeys(reason = '') {
        return apiClient.post('/digital-signature/revoke', { reason });
    }

    // Security Events & Audit Logs
    async getSecurityEvents(days = 30, page = 1, limit = 50) {
        return apiClient.get('/events', {
            params: { days, page, limit }
        });
    }

    async getAuditLogs(filters = {}, page = 1, limit = 50) {
        return apiClient.get('/audit-logs', {
            params: { ...filters, page, limit }
        });
    }

    async generateSecurityReport(startDate, endDate, format = 'json') {
        const response = await apiClient.get('/reports/security', {
            params: { startDate, endDate, format },
            responseType: format === 'csv' ? 'blob' : 'json'
        });

        if (format === 'csv') {
            // Create download link for CSV
            const blob = new Blob([response], { type: 'text/csv' });
            const url = window.URL.createObjectURL(blob);
            const a = document.createElement('a');
            a.href = url;
            a.download = `security-report-${new Date().toISOString().split('T')[0]}.csv`;
            document.body.appendChild(a);
            a.click();
            document.body.removeChild(a);
            window.URL.revokeObjectURL(url);
            return { success: true };
        }

        return response;
    }

    // Device Management
    async getTrustedDevices() {
        return apiClient.get('/devices');
    }

    async removeTrustedDevice(deviceId) {
        return apiClient.delete(`/devices/${deviceId}`);
    }

    // Security Settings
    async updateSecuritySettings(settings) {
        return apiClient.put('/settings', settings);
    }

    // Emergency Actions
    async emergencyLockAccount() {
        return apiClient.post('/emergency/lock-account');
    }

    async revokeAllSessions() {
        return apiClient.post('/emergency/revoke-sessions');
    }

    // Security Analysis
    async getSecurityRecommendations() {
        return apiClient.get('/recommendations');
    }

    async testSecurityFeatures() {
        return apiClient.get('/test');
    }

    // Bulk Operations (Admin)
    async bulkSecurityOperations(operation, userIds, parameters = {}) {
        return apiClient.post('/bulk-operations', {
            operation,
            userIds,
            parameters
        });
    }

    // System Health
    async getSecurityHealth() {
        return apiClient.get('/health');
    }
}

// Helper functions for client-side security
class SecurityUtils {
    // Generate client-side signature for API requests
    static async signRequest(method, url, body, timestamp, apiSecret) {
        const message = `${method}${url}${JSON.stringify(body || {})}${timestamp}`;
        
        const encoder = new TextEncoder();
        const key = await crypto.subtle.importKey(
            'raw',
            encoder.encode(apiSecret),
            { name: 'HMAC', hash: 'SHA-256' },
            false,
            ['sign']
        );
        
        const signature = await crypto.subtle.sign(
            'HMAC',
            key,
            encoder.encode(message)
        );
        
        return Array.from(new Uint8Array(signature))
            .map(b => b.toString(16).padStart(2, '0'))
            .join('');
    }

    // Validate 2FA token format
    static validate2FAToken(token) {
        if (!token) return false;
        
        // Remove spaces and non-alphanumeric characters
        const cleanToken = token.replace(/[^a-zA-Z0-9]/g, '');
        
        // Check length (6 digits for TOTP, 8 chars for backup codes)
        return cleanToken.length === 6 || cleanToken.length === 8;
    }

    // Validate IP address format
    static validateIPAddress(ip) {
        // IPv4 regex
        const ipv4Regex = /^(?:(?:25[0-5]|2[0-4][0-9]|[01]?[0-9][0-9]?)\.){3}(?:25[0-5]|2[0-4][0-9]|[01]?[0-9][0-9]?)$/;
        
        // IPv6 regex (simplified)
        const ipv6Regex = /^(?:[0-9a-fA-F]{1,4}:){7}[0-9a-fA-F]{1,4}$/;
        
        // CIDR notation
        if (ip.includes('/')) {
            const [address, prefix] = ip.split('/');
            const prefixNum = parseInt(prefix);
            
            if (ipv4Regex.test(address)) {
                return prefixNum >= 0 && prefixNum <= 32;
            }
            
            if (ipv6Regex.test(address)) {
                return prefixNum >= 0 && prefixNum <= 128;
            }
            
            return false;
        }
        
        return ipv4Regex.test(ip) || ipv6Regex.test(ip);
    }

    // Generate secure random password
    static generateSecurePassword(length = 16) {
        const charset = 'abcdefghijklmnopqrstuvwxyzABCDEFGHIJKLMNOPQRSTUVWXYZ0123456789!@#$%^&*';
        let password = '';
        
        const randomValues = new Uint32Array(length);
        window.crypto.getRandomValues(randomValues);
        
        for (let i = 0; i < length; i++) {
            const randomIndex = randomValues[i] % charset.length;
            password += charset[randomIndex];
        }
        
        return password;
    }

    // Check password strength
    static checkPasswordStrength(password) {
        const checks = {
            length: password.length >= 8,
            uppercase: /[A-Z]/.test(password),
            lowercase: /[a-z]/.test(password),
            numbers: /\d/.test(password),
            special: /[!@#$%^&*(),.?":{}|<>]/.test(password)
        };
        
        const score = Object.values(checks).filter(Boolean).length;
        
        let strength = 'ضعیف';
        if (score >= 4) strength = 'قوی';
        else if (score >= 3) strength = 'متوسط';
        
        return {
            score,
            strength,
            checks,
            suggestions: this.getPasswordSuggestions(checks)
        };
    }

    static getPasswordSuggestions(checks) {
        const suggestions = [];
        
        if (!checks.length) suggestions.push('حداقل 8 کاراکتر استفاده کنید');
        if (!checks.uppercase) suggestions.push('حداقل یک حرف بزرگ اضافه کنید');
        if (!checks.lowercase) suggestions.push('حداقل یک حرف کوچک اضافه کنید');
        if (!checks.numbers) suggestions.push('حداقل یک عدد اضافه کنید');
        if (!checks.special) suggestions.push('حداقل یک کاراکتر خاص اضافه کنید');
        
        return suggestions;
    }

    // Device fingerprinting
    static async generateDeviceFingerprint() {
        const canvas = document.createElement('canvas');
        const ctx = canvas.getContext('2d');
        ctx.textBaseline = 'top';
        ctx.font = '14px Arial';
        ctx.fillText('Device fingerprint', 2, 2);
        
        const fingerprint = {
            userAgent: navigator.userAgent,
            language: navigator.language,
            platform: navigator.platform,
            screenResolution: `${screen.width}x${screen.height}`,
            timezone: Intl.DateTimeFormat().resolvedOptions().timeZone,
            canvas: canvas.toDataURL(),
            plugins: Array.from(navigator.plugins).map(p => p.name).join(','),
            webgl: this.getWebGLFingerprint()
        };
        
        // Generate hash
        const encoder = new TextEncoder();
        const data = encoder.encode(JSON.stringify(fingerprint));
        const hashBuffer = await crypto.subtle.digest('SHA-256', data);
        const hashArray = Array.from(new Uint8Array(hashBuffer));
        const hashHex = hashArray.map(b => b.toString(16).padStart(2, '0')).join('');
        
        return {
            fingerprint,
            hash: hashHex
        };
    }

    static getWebGLFingerprint() {
        try {
            const canvas = document.createElement('canvas');
            const gl = canvas.getContext('webgl') || canvas.getContext('experimental-webgl');
            
            if (!gl) return 'not-supported';
            
            const debugInfo = gl.getExtension('WEBGL_debug_renderer_info');
            if (debugInfo) {
                return {
                    vendor: gl.getParameter(debugInfo.UNMASKED_VENDOR_WEBGL),
                    renderer: gl.getParameter(debugInfo.UNMASKED_RENDERER_WEBGL)
                };
            }
            
            return {
                vendor: gl.getParameter(gl.VENDOR),
                renderer: gl.getParameter(gl.RENDERER)
            };
        } catch (e) {
            return 'error';
        }
    }

    // Secure local storage with encryption
    static async encryptAndStore(key, data, password) {
        try {
            const encoder = new TextEncoder();
            const salt = crypto.getRandomValues(new Uint8Array(16));
            
            // Derive key from password
            const keyMaterial = await crypto.subtle.importKey(
                'raw',
                encoder.encode(password),
                'PBKDF2',
                false,
                ['deriveBits', 'deriveKey']
            );
            
            const cryptoKey = await crypto.subtle.deriveKey(
                {
                    name: 'PBKDF2',
                    salt: salt,
                    iterations: 100000,
                    hash: 'SHA-256'
                },
                keyMaterial,
                { name: 'AES-GCM', length: 256 },
                false,
                ['encrypt', 'decrypt']
            );
            
            const iv = crypto.getRandomValues(new Uint8Array(12));
            const encodedData = encoder.encode(JSON.stringify(data));
            
            const encryptedData = await crypto.subtle.encrypt(
                { name: 'AES-GCM', iv: iv },
                cryptoKey,
                encodedData
            );
            
            const result = {
                salt: Array.from(salt),
                iv: Array.from(iv),
                data: Array.from(new Uint8Array(encryptedData))
            };
            
            localStorage.setItem(key, JSON.stringify(result));
            return true;
        } catch (error) {
            console.error('خطا در رمزگذاری:', error);
            return false;
        }
    }

    static async decryptAndRetrieve(key, password) {
        try {
            const stored = localStorage.getItem(key);
            if (!stored) return null;
            
            const { salt, iv, data } = JSON.parse(stored);
            const encoder = new TextEncoder();
            const decoder = new TextDecoder();
            
            // Derive key from password
            const keyMaterial = await crypto.subtle.importKey(
                'raw',
                encoder.encode(password),
                'PBKDF2',
                false,
                ['deriveBits', 'deriveKey']
            );
            
            const cryptoKey = await crypto.subtle.deriveKey(
                {
                    name: 'PBKDF2',
                    salt: new Uint8Array(salt),
                    iterations: 100000,
                    hash: 'SHA-256'
                },
                keyMaterial,
                { name: 'AES-GCM', length: 256 },
                false,
                ['encrypt', 'decrypt']
            );
            
            const decryptedData = await crypto.subtle.decrypt(
                { name: 'AES-GCM', iv: new Uint8Array(iv) },
                cryptoKey,
                new Uint8Array(data)
            );
            
            return JSON.parse(decoder.decode(decryptedData));
        } catch (error) {
            console.error('خطا در رمزگشایی:', error);
            return null;
        }
    }

    // Session security
    static startSecureSession() {
        // Store session start time
        sessionStorage.setItem('sessionStart', Date.now().toString());
        
        // Monitor for tab visibility changes
        document.addEventListener('visibilitychange', () => {
            if (document.hidden) {
                sessionStorage.setItem('lastHidden', Date.now().toString());
            } else {
                const lastHidden = sessionStorage.getItem('lastHidden');
                if (lastHidden) {
                    const hiddenDuration = Date.now() - parseInt(lastHidden);
                    // If hidden for more than 30 minutes, require re-authentication
                    if (hiddenDuration > 30 * 60 * 1000) {
                        this.clearSession();
                        window.location.reload();
                    }
                }
            }
        });
        
        // Auto-logout after inactivity
        let lastActivity = Date.now();
        const maxInactivity = 30 * 60 * 1000; // 30 minutes
        
        const resetTimer = () => {
            lastActivity = Date.now();
        };
        
        ['mousedown', 'mousemove', 'keypress', 'scroll', 'touchstart'].forEach(event => {
            document.addEventListener(event, resetTimer, true);
        });
        
        setInterval(() => {
            if (Date.now() - lastActivity > maxInactivity) {
                this.clearSession();
                alert('جلسه شما به دلیل عدم فعالیت منقضی شد');
                window.location.href = '/login';
            }
        }, 60000); // Check every minute
    }

    static clearSession() {
        localStorage.removeItem('authToken');
        sessionStorage.clear();
    }

    // Content Security Policy helpers
    static setupCSP() {
        // Add nonce to script tags
        const scripts = document.querySelectorAll('script[nonce]');
        scripts.forEach(script => {
            script.nonce = this.generateNonce();
        });
    }

    static generateNonce() {
        const array = new Uint8Array(16);
        crypto.getRandomValues(array);
        return btoa(String.fromCharCode.apply(null, array));
    }

    // Input sanitization
    static sanitizeInput(input) {
        if (typeof input !== 'string') return input;
        
<<<<<<< HEAD
        let sanitized = input.trim();
        let previous;
        do {
            previous = sanitized;
            sanitized = sanitized
                .replace(/[<>]/g, '') // Remove HTML tags
                .replace(/javascript:/gi, '') // Remove javascript: URLs
                .replace(/on\w+=/gi, ''); // Remove event handlers
        } while (sanitized !== previous);
        
        return sanitized;
=======
        return input
            .replace(/[<>]/g, '') // Remove HTML tags
            .replace(/(?:javascript|data|vbscript):/gi, '') // Remove javascript:, data:, and vbscript: URLs
            .replace(/on\w+=/gi, '') // Remove event handlers
            .trim();
>>>>>>> 533d8b11
    }

    // URL validation
    static isValidURL(string) {
        try {
            const url = new URL(string);
            return ['http:', 'https:'].includes(url.protocol);
        } catch {
            return false;
        }
    }

    // Rate limiting helper
    static createRateLimiter(maxRequests, windowMs) {
        const requests = [];
        
        return function() {
            const now = Date.now();
            
            // Remove old requests outside the window
            while (requests.length > 0 && requests[0] <= now - windowMs) {
                requests.shift();
            }
            
            // Check if we're at the limit
            if (requests.length >= maxRequests) {
                return false;
            }
            
            // Add current request
            requests.push(now);
            return true;
        };
    }
}

// Create API instance
const securityAPI = new SecurityAPI();

// Enhanced axios instance with security features
const createSecureApiClient = (options = {}) => {
    const client = axios.create({
        baseURL: `${API_BASE_URL}/api`,
        timeout: 30000,
        ...options
    });

    // Add security headers
    client.interceptors.request.use(async (config) => {
        const token = localStorage.getItem('authToken');
        if (token) {
            config.headers.Authorization = `Bearer ${token}`;
        }

        // Add device fingerprint
        try {
            const fingerprint = await SecurityUtils.generateDeviceFingerprint();
            config.headers['X-Device-Fingerprint'] = fingerprint.hash;
        } catch (error) {
            console.warn('Could not generate device fingerprint:', error);
        }

        // Add timestamp for replay attack prevention
        config.headers['X-Timestamp'] = Date.now().toString();

        // Add request signature if API secret is available
        const apiSecret = localStorage.getItem('apiSecret');
        if (apiSecret && config.method && config.url) {
            try {
                const timestamp = Date.now();
                const signature = await SecurityUtils.signRequest(
                    config.method.toUpperCase(),
                    config.url,
                    config.data,
                    timestamp,
                    apiSecret
                );
                config.headers['X-Signature'] = signature;
                config.headers['X-Timestamp'] = timestamp.toString();
            } catch (error) {
                console.warn('Could not sign request:', error);
            }
        }

        return config;
    });

    // Enhanced error handling
    client.interceptors.response.use(
        (response) => {
            // Check for security warnings in response headers
            const securityWarning = response.headers['x-security-warning'];
            if (securityWarning) {
                console.warn('Security warning:', securityWarning);
                // Could show user notification here
            }

            return response.data;
        },
        (error) => {
            if (error.response?.status === 401) {
                SecurityUtils.clearSession();
                window.location.href = '/login';
                return Promise.reject(new Error('احراز هویت نامعتبر'));
            }

            if (error.response?.status === 429) {
                const retryAfter = error.response.headers['retry-after'];
                return Promise.reject(new Error(
                    `تعداد درخواست‌ها زیاد است. ${retryAfter ? `لطفاً ${retryAfter} ثانیه صبر کنید.` : ''}`
                ));
            }

            if (error.response?.status === 403) {
                const errorCode = error.response.data?.code;
                if (errorCode === 'REQUIRE_2FA') {
                    return Promise.reject(new Error('نیاز به کد دو عاملی'));
                }
                if (errorCode === 'IP_NOT_WHITELISTED') {
                    return Promise.reject(new Error('IP شما در لیست مجاز نیست'));
                }
            }

            const message = error.response?.data?.message || 'خطای شبکه';
            return Promise.reject(new Error(message));
        }
    );

    return client;
};

// Export everything
export {
    securityAPI,
    SecurityUtils,
    createSecureApiClient
};

export default securityAPI;<|MERGE_RESOLUTION|>--- conflicted
+++ resolved
@@ -533,7 +533,7 @@
     static sanitizeInput(input) {
         if (typeof input !== 'string') return input;
         
-<<<<<<< HEAD
+<alert-autofix-327
         let sanitized = input.trim();
         let previous;
         do {
@@ -545,13 +545,13 @@
         } while (sanitized !== previous);
         
         return sanitized;
-=======
+      
         return input
             .replace(/[<>]/g, '') // Remove HTML tags
             .replace(/(?:javascript|data|vbscript):/gi, '') // Remove javascript:, data:, and vbscript: URLs
             .replace(/on\w+=/gi, '') // Remove event handlers
             .trim();
->>>>>>> 533d8b11
+main
     }
 
     // URL validation
